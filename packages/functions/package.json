{
  "name": "@firebase/functions",
  "version": "0.4.29",
  "description": "",
  "author": "Firebase <firebase-support@google.com> (https://firebase.google.com/)",
  "main": "dist/index.node.cjs.js",
  "browser": "dist/index.cjs.js",
  "module": "dist/index.esm.js",
  "esm2017": "dist/index.esm2017.js",
  "files": [
    "dist"
  ],
  "scripts": {
    "lint": "eslint -c .eslintrc.js '**/*.ts' --ignore-path '../../.gitignore'",
    "lint:fix": "eslint --fix -c .eslintrc.js '**/*.ts' --ignore-path '../../.gitignore'",
    "build": "rollup -c",
    "dev": "rollup -c -w",
    "test": "run-p lint test:browser test:node",
    "test:browser": "karma start --single-run",
    "test:browser:debug": "karma start --browsers=Chrome --auto-watch",
    "test:node": "TS_NODE_COMPILER_OPTIONS='{\"module\":\"commonjs\"}' nyc --reporter lcovonly -- mocha 'test/{,!(browser)/**/}*.test.ts' --file index.node.ts --opts ../../config/mocha.node.opts",
    "test:emulator": "env FIREBASE_FUNCTIONS_EMULATOR_ORIGIN=http://localhost:5005 run-p test:node",
    "prepare": "yarn build"
  },
  "license": "Apache-2.0",
  "peerDependencies": {
    "@firebase/app": "0.x",
    "@firebase/app-types": "0.x"
  },
  "devDependencies": {
<<<<<<< HEAD
    "@firebase/messaging": "0.6.0",
    "rollup": "1.28.0",
=======
    "@firebase/messaging": "0.6.1",
    "rollup": "1.27.9",
>>>>>>> e50a4e90
    "rollup-plugin-typescript2": "0.25.3",
    "typescript": "3.7.3"
  },
  "repository": {
    "directory": "packages/functions",
    "type": "git",
    "url": "https://github.com/firebase/firebase-js-sdk.git"
  },
  "bugs": {
    "url": "https://github.com/firebase/firebase-js-sdk/issues"
  },
  "typings": "dist/index.d.ts",
  "dependencies": {
    "@firebase/functions-types": "0.3.13",
    "@firebase/messaging-types": "0.4.0",
    "@firebase/component": "0.1.2",
    "isomorphic-fetch": "2.2.1",
    "tslib": "1.10.0"
  },
  "nyc": {
    "extension": [
      ".ts"
    ],
    "reportDir": "./coverage/node"
  }
}<|MERGE_RESOLUTION|>--- conflicted
+++ resolved
@@ -28,13 +28,8 @@
     "@firebase/app-types": "0.x"
   },
   "devDependencies": {
-<<<<<<< HEAD
-    "@firebase/messaging": "0.6.0",
+    "@firebase/messaging": "0.6.1",
     "rollup": "1.28.0",
-=======
-    "@firebase/messaging": "0.6.1",
-    "rollup": "1.27.9",
->>>>>>> e50a4e90
     "rollup-plugin-typescript2": "0.25.3",
     "typescript": "3.7.3"
   },
