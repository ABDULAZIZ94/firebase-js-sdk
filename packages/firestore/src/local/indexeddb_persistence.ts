/**
 * @license
 * Copyright 2017 Google LLC
 *
 * Licensed under the Apache License, Version 2.0 (the "License");
 * you may not use this file except in compliance with the License.
 * You may obtain a copy of the License at
 *
 *   http://www.apache.org/licenses/LICENSE-2.0
 *
 * Unless required by applicable law or agreed to in writing, software
 * distributed under the License is distributed on an "AS IS" BASIS,
 * WITHOUT WARRANTIES OR CONDITIONS OF ANY KIND, either express or implied.
 * See the License for the specific language governing permissions and
 * limitations under the License.
 */

import { User } from '../auth/user';
import { DatabaseInfo } from '../core/database_info';
import { ListenSequence, SequenceNumberSyncer } from '../core/listen_sequence';
import { ListenSequenceNumber, TargetId } from '../core/types';
import { DocumentKey } from '../model/document_key';
import { Platform } from '../platform/platform';
import { JsonProtoSerializer } from '../remote/serializer';
import { debugAssert, fail } from '../util/assert';
import { AsyncQueue, TimerId } from '../util/async_queue';
import { Code, FirestoreError } from '../util/error';
import { logDebug, logError } from '../util/log';
import { CancelablePromise } from '../util/promise';
import {
  decodeResourcePath,
  EncodedResourcePath,
  encodeResourcePath
} from './encoded_resource_path';
import { IndexedDbIndexManager } from './indexeddb_index_manager';
import {
  IndexedDbMutationQueue,
  mutationQueuesContainKey
} from './indexeddb_mutation_queue';
import { IndexedDbRemoteDocumentCache } from './indexeddb_remote_document_cache';
import {
  ALL_STORES,
  DbClientMetadata,
  DbClientMetadataKey,
  DbPrimaryClient,
  DbPrimaryClientKey,
  DbTargetDocument,
  DbTargetGlobal,
  SCHEMA_VERSION,
  SchemaConverter
} from './indexeddb_schema';
import {
  documentTargetStore,
  getHighestListenSequenceNumber,
  IndexedDbTargetCache
} from './indexeddb_target_cache';
import { LocalSerializer } from './local_serializer';
import {
  ActiveTargets,
  LruDelegate,
  LruGarbageCollector,
  LruParams
} from './lru_garbage_collector';
import {
  Persistence,
  PersistenceTransaction,
  PersistenceTransactionMode,
  PRIMARY_LEASE_LOST_ERROR_MSG,
  PrimaryStateListener,
  ReferenceDelegate
} from './persistence';
import { PersistencePromise } from './persistence_promise';
import { ReferenceSet } from './reference_set';
import { ClientId } from './shared_client_state';
import { TargetData } from './target_data';
import { SimpleDb, SimpleDbStore, SimpleDbTransaction } from './simple_db';

const LOG_TAG = 'IndexedDbPersistence';

/**
 * Oldest acceptable age in milliseconds for client metadata before the client
 * is considered inactive and its associated data is garbage collected.
 */
const MAX_CLIENT_AGE_MS = 30 * 60 * 1000; // 30 minutes

/**
 * Oldest acceptable metadata age for clients that may participate in the
 * primary lease election. Clients that have not updated their client metadata
 * within 5 seconds are not eligible to receive a primary lease.
 */
const MAX_PRIMARY_ELIGIBLE_AGE_MS = 5000;

/**
 * The interval at which clients will update their metadata, including
 * refreshing their primary lease if held or potentially trying to acquire it if
 * not held.
 *
 * Primary clients may opportunistically refresh their metadata earlier
 * if they're already performing an IndexedDB operation.
 */
const CLIENT_METADATA_REFRESH_INTERVAL_MS = 4000;
/** User-facing error when the primary lease is required but not available. */
const PRIMARY_LEASE_EXCLUSIVE_ERROR_MSG =
  'Another tab has exclusive access to the persistence layer. ' +
  'To allow shared access, make sure to invoke ' +
  '`enablePersistence()` with `synchronizeTabs:true` in all tabs.';
const UNSUPPORTED_PLATFORM_ERROR_MSG =
  'This platform is either missing' +
  ' IndexedDB or is known to have an incomplete implementation. Offline' +
  ' persistence has been disabled.';

// The format of the LocalStorage key that stores zombied client is:
//     firestore_zombie_<persistence_prefix>_<instance_key>
const ZOMBIED_CLIENTS_KEY_PREFIX = 'firestore_zombie';

export class IndexedDbTransaction extends PersistenceTransaction {
  constructor(
    readonly simpleDbTransaction: SimpleDbTransaction,
    readonly currentSequenceNumber: ListenSequenceNumber
  ) {
    super();
  }
}

/**
 * An IndexedDB-backed instance of Persistence. Data is stored persistently
 * across sessions.
 *
 * On Web only, the Firestore SDKs support shared access to its persistence
 * layer. This allows multiple browser tabs to read and write to IndexedDb and
 * to synchronize state even without network connectivity. Shared access is
 * currently optional and not enabled unless all clients invoke
 * `enablePersistence()` with `{synchronizeTabs:true}`.
 *
 * In multi-tab mode, if multiple clients are active at the same time, the SDK
 * will designate one client as the “primary client”. An effort is made to pick
 * a visible, network-connected and active client, and this client is
 * responsible for letting other clients know about its presence. The primary
 * client writes a unique client-generated identifier (the client ID) to
 * IndexedDb’s “owner” store every 4 seconds. If the primary client fails to
 * update this entry, another client can acquire the lease and take over as
 * primary.
 *
 * Some persistence operations in the SDK are designated as primary-client only
 * operations. This includes the acknowledgment of mutations and all updates of
 * remote documents. The effects of these operations are written to persistence
 * and then broadcast to other tabs via LocalStorage (see
 * `WebStorageSharedClientState`), which then refresh their state from
 * persistence.
 *
 * Similarly, the primary client listens to notifications sent by secondary
 * clients to discover persistence changes written by secondary clients, such as
 * the addition of new mutations and query targets.
 *
 * If multi-tab is not enabled and another tab already obtained the primary
 * lease, IndexedDbPersistence enters a failed state and all subsequent
 * operations will automatically fail.
 *
 * Additionally, there is an optimization so that when a tab is closed, the
 * primary lease is released immediately (this is especially important to make
 * sure that a refreshed tab is able to immediately re-acquire the primary
 * lease). Unfortunately, IndexedDB cannot be reliably used in window.unload
 * since it is an asynchronous API. So in addition to attempting to give up the
 * lease, the leaseholder writes its client ID to a "zombiedClient" entry in
 * LocalStorage which acts as an indicator that another tab should go ahead and
 * take the primary lease immediately regardless of the current lease timestamp.
 *
 * TODO(b/114226234): Remove `synchronizeTabs` section when multi-tab is no
 * longer optional.
 */
export class IndexedDbPersistence implements Persistence {
  static getStore<Key extends IDBValidKey, Value>(
    txn: PersistenceTransaction,
    store: string
  ): SimpleDbStore<Key, Value> {
    if (txn instanceof IndexedDbTransaction) {
      return SimpleDb.getStore<Key, Value>(txn.simpleDbTransaction, store);
    } else {
      throw fail(
        'IndexedDbPersistence must use instances of IndexedDbTransaction'
      );
    }
  }

  /**
   * The name of the main (and currently only) IndexedDB database. this name is
   * appended to the prefix provided to the IndexedDbPersistence constructor.
   */
  static MAIN_DATABASE = 'main';

  static async createIndexedDbPersistence(options: {
    allowTabSynchronization: boolean;
    persistenceKey: string;
    clientId: ClientId;
    platform: Platform;
    lruParams: LruParams;
    queue: AsyncQueue;
    serializer: JsonProtoSerializer;
    sequenceNumberSyncer: SequenceNumberSyncer;
  }): Promise<IndexedDbPersistence> {
    if (!IndexedDbPersistence.isAvailable()) {
      throw new FirestoreError(
        Code.UNIMPLEMENTED,
        UNSUPPORTED_PLATFORM_ERROR_MSG
      );
    }

    const persistence = new IndexedDbPersistence(
      options.allowTabSynchronization,
      options.persistenceKey,
      options.clientId,
      options.platform,
      options.lruParams,
      options.queue,
      options.serializer,
      options.sequenceNumberSyncer
    );
    await persistence.start();
    return persistence;
  }

  private readonly document: Document | null;
  private readonly window: Window;

  // Technically these types should be `| undefined` because they are
  // initialized asynchronously by start(), but that would be more misleading
  // than useful.
  private simpleDb!: SimpleDb;
  private listenSequence!: ListenSequence;

  private _started = false;
  private isPrimary = false;
  private networkEnabled = true;
  private dbName: string;

  /** Our window.unload handler, if registered. */
  private windowUnloadHandler: (() => void) | null = null;
  private inForeground = false;

  private serializer: LocalSerializer;

  /** Our 'visibilitychange' listener if registered. */
  private documentVisibilityHandler: ((e?: Event) => void) | null = null;

  /** The client metadata refresh task. */
  private clientMetadataRefresher: CancelablePromise<void> | null = null;

  /** The last time we garbage collected the client metadata object store. */
  private lastGarbageCollectionTime = Number.NEGATIVE_INFINITY;

  /** A listener to notify on primary state changes. */
  private primaryStateListener: PrimaryStateListener = _ => Promise.resolve();

  private readonly targetCache: IndexedDbTargetCache;
  private readonly indexManager: IndexedDbIndexManager;
  private readonly remoteDocumentCache: IndexedDbRemoteDocumentCache;
  private readonly webStorage: Storage;
  readonly referenceDelegate: IndexedDbLruDelegate;

  private constructor(
    private readonly allowTabSynchronization: boolean,
    private readonly persistenceKey: string,
    private readonly clientId: ClientId,
    platform: Platform,
    lruParams: LruParams,
    private readonly queue: AsyncQueue,
    serializer: JsonProtoSerializer,
    private readonly sequenceNumberSyncer: SequenceNumberSyncer
  ) {
    this.referenceDelegate = new IndexedDbLruDelegate(this, lruParams);
    this.dbName = persistenceKey + IndexedDbPersistence.MAIN_DATABASE;
    this.serializer = new LocalSerializer(serializer);
    this.document = platform.document;
    this.targetCache = new IndexedDbTargetCache(
      this.referenceDelegate,
      this.serializer
    );
    this.indexManager = new IndexedDbIndexManager();
    this.remoteDocumentCache = new IndexedDbRemoteDocumentCache(
      this.serializer,
      this.indexManager
    );
    if (platform.window && platform.window.localStorage) {
      this.window = platform.window;
      this.webStorage = this.window.localStorage;
    } else {
      throw new FirestoreError(
        Code.UNIMPLEMENTED,
        'IndexedDB persistence is only available on platforms that support LocalStorage.'
      );
    }
  }

  /**
   * Attempt to start IndexedDb persistence.
   *
   * @return {Promise<void>} Whether persistence was enabled.
   */
  private start(): Promise<void> {
    debugAssert(!this.started, 'IndexedDbPersistence double-started!');
    debugAssert(this.window !== null, "Expected 'window' to be defined");

    return SimpleDb.openOrCreate(
      this.dbName,
      SCHEMA_VERSION,
      new SchemaConverter(this.serializer)
    )
      .then(db => {
        this.simpleDb = db;
        // NOTE: This is expected to fail sometimes (in the case of another tab already
        // having the persistence lock), so it's the first thing we should do.
        return this.updateClientMetadataAndTryBecomePrimary();
      })
      .then(() => {
        this.attachVisibilityHandler();
        this.attachWindowUnloadHook();

        this.scheduleClientMetadataAndPrimaryLeaseRefreshes();

        return this.simpleDb.runTransaction(
          'readonly',
          [DbTargetGlobal.store],
          txn => getHighestListenSequenceNumber(txn)
        );
      })
      .then(highestListenSequenceNumber => {
        this.listenSequence = new ListenSequence(
          highestListenSequenceNumber,
          this.sequenceNumberSyncer
        );
      })
      .then(() => {
        this._started = true;
      })
      .catch(reason => {
        this.simpleDb && this.simpleDb.close();
        return Promise.reject(reason);
      });
  }

  /**
   * Registers a listener that gets called when the primary state of the
   * instance changes. Upon registering, this listener is invoked immediately
   * with the current primary state.
   *
   * PORTING NOTE: This is only used for Web multi-tab.
   */
  setPrimaryStateListener(
    primaryStateListener: PrimaryStateListener
  ): Promise<void> {
    this.primaryStateListener = async primaryState => {
      if (this.started) {
        return primaryStateListener(primaryState);
      }
    };
    return primaryStateListener(this.isPrimary);
  }

  /**
   * Registers a listener that gets called when the database receives a
   * version change event indicating that it has deleted.
   *
   * PORTING NOTE: This is only used for Web multi-tab.
   */
  setDatabaseDeletedListener(
    databaseDeletedListener: () => Promise<void>
  ): void {
    this.simpleDb.setVersionChangeListener(async event => {
      // Check if an attempt is made to delete IndexedDB.
      if (event.newVersion === null) {
        await databaseDeletedListener();
      }
    });
  }

  /**
   * Adjusts the current network state in the client's metadata, potentially
   * affecting the primary lease.
   *
   * PORTING NOTE: This is only used for Web multi-tab.
   */
  setNetworkEnabled(networkEnabled: boolean): void {
    if (this.networkEnabled !== networkEnabled) {
      this.networkEnabled = networkEnabled;
      // Schedule a primary lease refresh for immediate execution. The eventual
      // lease update will be propagated via `primaryStateListener`.
      this.queue.enqueueAndForget(async () => {
        if (this.started) {
          await this.updateClientMetadataAndTryBecomePrimary();
        }
      });
    }
  }

  /**
   * Updates the client metadata in IndexedDb and attempts to either obtain or
   * extend the primary lease for the local client. Asynchronously notifies the
   * primary state listener if the client either newly obtained or released its
   * primary lease.
   */
  private updateClientMetadataAndTryBecomePrimary(): Promise<void> {
    return this.simpleDb
      .runTransaction('readwrite', ALL_STORES, txn => {
        const metadataStore = clientMetadataStore(txn);
        return metadataStore
          .put(
            new DbClientMetadata(
              this.clientId,
              Date.now(),
              this.networkEnabled,
              this.inForeground
            )
          )
          .next(() => {
            if (this.isPrimary) {
              return this.verifyPrimaryLease(txn).next(success => {
                if (!success) {
                  this.isPrimary = false;
                  this.queue.enqueueAndForget(() =>
                    this.primaryStateListener(false)
                  );
                }
              });
            }
          })
          .next(() => this.canActAsPrimary(txn))
          .next(canActAsPrimary => {
            if (this.isPrimary && !canActAsPrimary) {
              return this.releasePrimaryLeaseIfHeld(txn).next(() => false);
            } else if (canActAsPrimary) {
              return this.acquireOrExtendPrimaryLease(txn).next(() => true);
            } else {
              return /* canActAsPrimary= */ false;
            }
          });
      })
      .catch(e => {
        if (!this.allowTabSynchronization) {
          throw e;
        }

        logDebug(
          LOG_TAG,
          'Releasing owner lease after error during lease refresh',
          e
        );
        return /* isPrimary= */ false;
      })
      .then(isPrimary => {
        if (this.isPrimary !== isPrimary) {
          this.queue.enqueueAndForget(() =>
            this.primaryStateListener(isPrimary)
          );
        }
        this.isPrimary = isPrimary;
      });
  }

  private verifyPrimaryLease(
    txn: SimpleDbTransaction
  ): PersistencePromise<boolean> {
    const store = primaryClientStore(txn);
    return store.get(DbPrimaryClient.key).next(primaryClient => {
      return PersistencePromise.resolve(this.isLocalClient(primaryClient));
    });
  }

  private removeClientMetadata(
    txn: SimpleDbTransaction
  ): PersistencePromise<void> {
    const metadataStore = clientMetadataStore(txn);
    return metadataStore.delete(this.clientId);
  }

  /**
   * If the garbage collection threshold has passed, prunes the
   * RemoteDocumentChanges and the ClientMetadata store based on the last update
   * time of all clients.
   */
  private async maybeGarbageCollectMultiClientState(): Promise<void> {
    if (
      this.isPrimary &&
      !this.isWithinAge(this.lastGarbageCollectionTime, MAX_CLIENT_AGE_MS)
    ) {
      this.lastGarbageCollectionTime = Date.now();

      const inactiveClients = await this.runTransaction(
        'maybeGarbageCollectMultiClientState',
        'readwrite-primary',
        txn => {
          const metadataStore = IndexedDbPersistence.getStore<
            DbClientMetadataKey,
            DbClientMetadata
          >(txn, DbClientMetadata.store);

          return metadataStore.loadAll().next(existingClients => {
            const active = this.filterActiveClients(
              existingClients,
              MAX_CLIENT_AGE_MS
            );
            const inactive = existingClients.filter(
              client => active.indexOf(client) === -1
            );

            // Delete metadata for clients that are no longer considered active.
            return PersistencePromise.forEach(
              inactive,
              (inactiveClient: DbClientMetadata) =>
                metadataStore.delete(inactiveClient.clientId)
            ).next(() => inactive);
          });
        }
      ).catch(() => {
        // Ignore primary lease violations or any other type of error. The next
        // primary will run `maybeGarbageCollectMultiClientState()` again.
        // We don't use `ignoreIfPrimaryLeaseLoss()` since we don't want to depend
        // on LocalStore.
        return [];
      });

      // Delete potential leftover entries that may continue to mark the
      // inactive clients as zombied in LocalStorage.
      // Ideally we'd delete the IndexedDb and LocalStorage zombie entries for
      // the client atomically, but we can't. So we opt to delete the IndexedDb
      // entries first to avoid potentially reviving a zombied client.
      inactiveClients.forEach(inactiveClient => {
        this.window.localStorage.removeItem(
          this.zombiedClientLocalStorageKey(inactiveClient.clientId)
        );
      });
    }
  }

  /**
   * Schedules a recurring timer to update the client metadata and to either
   * extend or acquire the primary lease if the client is eligible.
   */
  private scheduleClientMetadataAndPrimaryLeaseRefreshes(): void {
    this.clientMetadataRefresher = this.queue.enqueueAfterDelay(
      TimerId.ClientMetadataRefresh,
      CLIENT_METADATA_REFRESH_INTERVAL_MS,
      () => {
        return this.updateClientMetadataAndTryBecomePrimary()
          .then(() => this.maybeGarbageCollectMultiClientState())
          .then(() => this.scheduleClientMetadataAndPrimaryLeaseRefreshes());
      }
    );
  }

  /** Checks whether `client` is the local client. */
  private isLocalClient(client: DbPrimaryClient | null): boolean {
    return client ? client.ownerId === this.clientId : false;
  }

  /**
   * Evaluate the state of all active clients and determine whether the local
   * client is or can act as the holder of the primary lease. Returns whether
   * the client is eligible for the lease, but does not actually acquire it.
   * May return 'false' even if there is no active leaseholder and another
   * (foreground) client should become leaseholder instead.
   */
  private canActAsPrimary(
    txn: SimpleDbTransaction
  ): PersistencePromise<boolean> {
    const store = primaryClientStore(txn);
    return store
      .get(DbPrimaryClient.key)
      .next(currentPrimary => {
        const currentLeaseIsValid =
          currentPrimary !== null &&
          this.isWithinAge(
            currentPrimary.leaseTimestampMs,
            MAX_PRIMARY_ELIGIBLE_AGE_MS
          ) &&
          !this.isClientZombied(currentPrimary.ownerId);

        // A client is eligible for the primary lease if:
        // - its network is enabled and the client's tab is in the foreground.
        // - its network is enabled and no other client's tab is in the
        //   foreground.
        // - every clients network is disabled and the client's tab is in the
        //   foreground.
        // - every clients network is disabled and no other client's tab is in
        //   the foreground.
        if (currentLeaseIsValid) {
          if (this.isLocalClient(currentPrimary) && this.networkEnabled) {
            return true;
          }

          if (!this.isLocalClient(currentPrimary)) {
            if (!currentPrimary!.allowTabSynchronization) {
              // Fail the `canActAsPrimary` check if the current leaseholder has
              // not opted into multi-tab synchronization. If this happens at
              // client startup, we reject the Promise returned by
              // `enablePersistence()` and the user can continue to use Firestore
              // with in-memory persistence.
              // If this fails during a lease refresh, we will instead block the
              // AsyncQueue from executing further operations. Note that this is
              // acceptable since mixing & matching different `synchronizeTabs`
              // settings is not supported.
              //
              // TODO(b/114226234): Remove this check when `synchronizeTabs` can
              // no longer be turned off.
              throw new FirestoreError(
                Code.FAILED_PRECONDITION,
                PRIMARY_LEASE_EXCLUSIVE_ERROR_MSG
              );
            }

            return false;
          }
        }

        if (this.networkEnabled && this.inForeground) {
          return true;
        }

        return clientMetadataStore(txn)
          .loadAll()
          .next(existingClients => {
            // Process all existing clients and determine whether at least one of
            // them is better suited to obtain the primary lease.
            const preferredCandidate = this.filterActiveClients(
              existingClients,
              MAX_PRIMARY_ELIGIBLE_AGE_MS
            ).find(otherClient => {
              if (this.clientId !== otherClient.clientId) {
                const otherClientHasBetterNetworkState =
                  !this.networkEnabled && otherClient.networkEnabled;
                const otherClientHasBetterVisibility =
                  !this.inForeground && otherClient.inForeground;
                const otherClientHasSameNetworkState =
                  this.networkEnabled === otherClient.networkEnabled;
                if (
                  otherClientHasBetterNetworkState ||
                  (otherClientHasBetterVisibility &&
                    otherClientHasSameNetworkState)
                ) {
                  return true;
                }
              }
              return false;
            });
            return preferredCandidate === undefined;
          });
      })
      .next(canActAsPrimary => {
        if (this.isPrimary !== canActAsPrimary) {
          logDebug(
            LOG_TAG,
            `Client ${
              canActAsPrimary ? 'is' : 'is not'
            } eligible for a primary lease.`
          );
        }
        return canActAsPrimary;
      });
  }

  async shutdown(): Promise<void> {
    // The shutdown() operations are idempotent and can be called even when
    // start() aborted (e.g. because it couldn't acquire the persistence lease).
    this._started = false;

    this.markClientZombied();
    if (this.clientMetadataRefresher) {
      this.clientMetadataRefresher.cancel();
      this.clientMetadataRefresher = null;
    }
    this.detachVisibilityHandler();
    this.detachWindowUnloadHook();
    await this.simpleDb.runTransaction(
      'readwrite',
      [DbPrimaryClient.store, DbClientMetadata.store],
      txn => {
        return this.releasePrimaryLeaseIfHeld(txn).next(() =>
          this.removeClientMetadata(txn)
        );
      }
    );
    this.simpleDb.close();

    // Remove the entry marking the client as zombied from LocalStorage since
    // we successfully deleted its metadata from IndexedDb.
    this.removeClientZombiedEntry();
  }

  /**
   * Returns clients that are not zombied and have an updateTime within the
   * provided threshold.
   */
  private filterActiveClients(
    clients: DbClientMetadata[],
    activityThresholdMs: number
  ): DbClientMetadata[] {
    return clients.filter(
      client =>
        this.isWithinAge(client.updateTimeMs, activityThresholdMs) &&
        !this.isClientZombied(client.clientId)
    );
  }

  /**
   * Returns the IDs of the clients that are currently active. If multi-tab
   * is not supported, returns an array that only contains the local client's
   * ID.
   *
   * PORTING NOTE: This is only used for Web multi-tab.
   */
  getActiveClients(): Promise<ClientId[]> {
    return this.simpleDb.runTransaction(
      'readonly',
      [DbClientMetadata.store],
      txn => {
        return clientMetadataStore(txn)
          .loadAll()
          .next(clients =>
            this.filterActiveClients(clients, MAX_CLIENT_AGE_MS).map(
              clientMetadata => clientMetadata.clientId
            )
          );
      }
    );
  }

  static async clearPersistence(persistenceKey: string): Promise<void> {
    if (!IndexedDbPersistence.isAvailable()) {
      return Promise.resolve();
    }
    const dbName = persistenceKey + IndexedDbPersistence.MAIN_DATABASE;
    await SimpleDb.delete(dbName);
  }

  get started(): boolean {
    return this._started;
  }

<<<<<<< HEAD
  getMutationQueue(user: User): IndexedDbMutationQueue {
    assert(
=======
  getMutationQueue(user: User): MutationQueue {
    debugAssert(
>>>>>>> a789d74b
      this.started,
      'Cannot initialize MutationQueue before persistence is started.'
    );
    return IndexedDbMutationQueue.forUser(
      user,
      this.serializer,
      this.indexManager,
      this.referenceDelegate
    );
  }

  getTargetCache(): IndexedDbTargetCache {
    debugAssert(
      this.started,
      'Cannot initialize TargetCache before persistence is started.'
    );
    return this.targetCache;
  }

  getRemoteDocumentCache(): IndexedDbRemoteDocumentCache {
    debugAssert(
      this.started,
      'Cannot initialize RemoteDocumentCache before persistence is started.'
    );
    return this.remoteDocumentCache;
  }

  getIndexManager(): IndexedDbIndexManager {
    debugAssert(
      this.started,
      'Cannot initialize IndexManager before persistence is started.'
    );
    return this.indexManager;
  }

  runTransaction<T>(
    action: string,
    mode: PersistenceTransactionMode,
    transactionOperation: (
      transaction: PersistenceTransaction
    ) => PersistencePromise<T>
  ): Promise<T> {
    logDebug(LOG_TAG, 'Starting transaction:', action);

    const simpleDbMode = mode === 'readonly' ? 'readonly' : 'readwrite';

    let persistenceTransaction: PersistenceTransaction;

    // Do all transactions as readwrite against all object stores, since we
    // are the only reader/writer.
    return this.simpleDb
      .runTransaction(simpleDbMode, ALL_STORES, simpleDbTxn => {
        persistenceTransaction = new IndexedDbTransaction(
          simpleDbTxn,
          this.listenSequence.next()
        );

        if (mode === 'readwrite-primary') {
          // While we merely verify that we have (or can acquire) the lease
          // immediately, we wait to extend the primary lease until after
          // executing transactionOperation(). This ensures that even if the
          // transactionOperation takes a long time, we'll use a recent
          // leaseTimestampMs in the extended (or newly acquired) lease.
          return this.verifyPrimaryLease(simpleDbTxn)
            .next(holdsPrimaryLease => {
              if (holdsPrimaryLease) {
                return /* holdsPrimaryLease= */ true;
              }
              return this.canActAsPrimary(simpleDbTxn);
            })
            .next(holdsPrimaryLease => {
              if (!holdsPrimaryLease) {
                logError(
                  `Failed to obtain primary lease for action '${action}'.`
                );
                this.isPrimary = false;
                this.queue.enqueueAndForget(() =>
                  this.primaryStateListener(false)
                );
                throw new FirestoreError(
                  Code.FAILED_PRECONDITION,
                  PRIMARY_LEASE_LOST_ERROR_MSG
                );
              }
              return transactionOperation(persistenceTransaction);
            })
            .next(result => {
              return this.acquireOrExtendPrimaryLease(simpleDbTxn).next(
                () => result
              );
            });
        } else {
          return this.verifyAllowTabSynchronization(simpleDbTxn).next(() =>
            transactionOperation(persistenceTransaction)
          );
        }
      })
      .then(result => {
        persistenceTransaction.raiseOnCommittedEvent();
        return result;
      });
  }

  /**
   * Verifies that the current tab is the primary leaseholder or alternatively
   * that the leaseholder has opted into multi-tab synchronization.
   */
  // TODO(b/114226234): Remove this check when `synchronizeTabs` can no longer
  // be turned off.
  private verifyAllowTabSynchronization(
    txn: SimpleDbTransaction
  ): PersistencePromise<void> {
    const store = primaryClientStore(txn);
    return store.get(DbPrimaryClient.key).next(currentPrimary => {
      const currentLeaseIsValid =
        currentPrimary !== null &&
        this.isWithinAge(
          currentPrimary.leaseTimestampMs,
          MAX_PRIMARY_ELIGIBLE_AGE_MS
        ) &&
        !this.isClientZombied(currentPrimary.ownerId);

      if (currentLeaseIsValid && !this.isLocalClient(currentPrimary)) {
        if (!currentPrimary!.allowTabSynchronization) {
          throw new FirestoreError(
            Code.FAILED_PRECONDITION,
            PRIMARY_LEASE_EXCLUSIVE_ERROR_MSG
          );
        }
      }
    });
  }

  /**
   * Obtains or extends the new primary lease for the local client. This
   * method does not verify that the client is eligible for this lease.
   */
  private acquireOrExtendPrimaryLease(
    txn: SimpleDbTransaction
  ): PersistencePromise<void> {
    const newPrimary = new DbPrimaryClient(
      this.clientId,
      this.allowTabSynchronization,
      Date.now()
    );
    return primaryClientStore(txn).put(DbPrimaryClient.key, newPrimary);
  }

  static isAvailable(): boolean {
    return SimpleDb.isAvailable();
  }

  /**
   * Generates a string used as a prefix when storing data in IndexedDB and
   * LocalStorage.
   */
  static buildStoragePrefix(databaseInfo: DatabaseInfo): string {
    // Use two different prefix formats:
    //
    //   * firestore / persistenceKey / projectID . databaseID / ...
    //   * firestore / persistenceKey / projectID / ...
    //
    // projectIDs are DNS-compatible names and cannot contain dots
    // so there's no danger of collisions.
    let database = databaseInfo.databaseId.projectId;
    if (!databaseInfo.databaseId.isDefaultDatabase) {
      database += '.' + databaseInfo.databaseId.database;
    }

    return 'firestore/' + databaseInfo.persistenceKey + '/' + database + '/';
  }

  /** Checks the primary lease and removes it if we are the current primary. */
  private releasePrimaryLeaseIfHeld(
    txn: SimpleDbTransaction
  ): PersistencePromise<void> {
    const store = primaryClientStore(txn);
    return store.get(DbPrimaryClient.key).next(primaryClient => {
      if (this.isLocalClient(primaryClient)) {
        logDebug(LOG_TAG, 'Releasing primary lease.');
        return store.delete(DbPrimaryClient.key);
      } else {
        return PersistencePromise.resolve();
      }
    });
  }

  /** Verifies that `updateTimeMs` is within `maxAgeMs`. */
  private isWithinAge(updateTimeMs: number, maxAgeMs: number): boolean {
    const now = Date.now();
    const minAcceptable = now - maxAgeMs;
    const maxAcceptable = now;
    if (updateTimeMs < minAcceptable) {
      return false;
    } else if (updateTimeMs > maxAcceptable) {
      logError(
        `Detected an update time that is in the future: ${updateTimeMs} > ${maxAcceptable}`
      );
      return false;
    }

    return true;
  }

  private attachVisibilityHandler(): void {
    if (
      this.document !== null &&
      typeof this.document.addEventListener === 'function'
    ) {
      this.documentVisibilityHandler = () => {
        this.queue.enqueueAndForget(() => {
          this.inForeground = this.document!.visibilityState === 'visible';
          return this.updateClientMetadataAndTryBecomePrimary();
        });
      };

      this.document.addEventListener(
        'visibilitychange',
        this.documentVisibilityHandler
      );

      this.inForeground = this.document.visibilityState === 'visible';
    }
  }

  private detachVisibilityHandler(): void {
    if (this.documentVisibilityHandler) {
      debugAssert(
        this.document !== null &&
          typeof this.document.addEventListener === 'function',
        "Expected 'document.addEventListener' to be a function"
      );
      this.document.removeEventListener(
        'visibilitychange',
        this.documentVisibilityHandler
      );
      this.documentVisibilityHandler = null;
    }
  }

  /**
   * Attaches a window.unload handler that will synchronously write our
   * clientId to a "zombie client id" location in LocalStorage. This can be used
   * by tabs trying to acquire the primary lease to determine that the lease
   * is no longer valid even if the timestamp is recent. This is particularly
   * important for the refresh case (so the tab correctly re-acquires the
   * primary lease). LocalStorage is used for this rather than IndexedDb because
   * it is a synchronous API and so can be used reliably from  an unload
   * handler.
   */
  private attachWindowUnloadHook(): void {
    if (typeof this.window.addEventListener === 'function') {
      this.windowUnloadHandler = () => {
        // Note: In theory, this should be scheduled on the AsyncQueue since it
        // accesses internal state. We execute this code directly during shutdown
        // to make sure it gets a chance to run.
        this.markClientZombied();

        this.queue.enqueueAndForget(() => {
          // Attempt graceful shutdown (including releasing our primary lease),
          // but there's no guarantee it will complete.
          return this.shutdown();
        });
      };
      this.window.addEventListener('unload', this.windowUnloadHandler);
    }
  }

  private detachWindowUnloadHook(): void {
    if (this.windowUnloadHandler) {
      debugAssert(
        typeof this.window.removeEventListener === 'function',
        "Expected 'window.removeEventListener' to be a function"
      );
      this.window.removeEventListener('unload', this.windowUnloadHandler);
      this.windowUnloadHandler = null;
    }
  }

  /**
   * Returns whether a client is "zombied" based on its LocalStorage entry.
   * Clients become zombied when their tab closes without running all of the
   * cleanup logic in `shutdown()`.
   */
  private isClientZombied(clientId: ClientId): boolean {
    try {
      const isZombied =
        this.webStorage.getItem(this.zombiedClientLocalStorageKey(clientId)) !==
        null;
      logDebug(
        LOG_TAG,
        `Client '${clientId}' ${
          isZombied ? 'is' : 'is not'
        } zombied in LocalStorage`
      );
      return isZombied;
    } catch (e) {
      // Gracefully handle if LocalStorage isn't working.
      logError(LOG_TAG, 'Failed to get zombied client id.', e);
      return false;
    }
  }

  /**
   * Record client as zombied (a client that had its tab closed). Zombied
   * clients are ignored during primary tab selection.
   */
  private markClientZombied(): void {
    try {
      this.webStorage.setItem(
        this.zombiedClientLocalStorageKey(this.clientId),
        String(Date.now())
      );
    } catch (e) {
      // Gracefully handle if LocalStorage isn't available / working.
      logError('Failed to set zombie client id.', e);
    }
  }

  /** Removes the zombied client entry if it exists. */
  private removeClientZombiedEntry(): void {
    try {
      this.webStorage.removeItem(
        this.zombiedClientLocalStorageKey(this.clientId)
      );
    } catch (e) {
      // Ignore
    }
  }

  private zombiedClientLocalStorageKey(clientId: ClientId): string {
    return `${ZOMBIED_CLIENTS_KEY_PREFIX}_${this.persistenceKey}_${clientId}`;
  }
}

/**
 * Helper to get a typed SimpleDbStore for the primary client object store.
 */
function primaryClientStore(
  txn: SimpleDbTransaction
): SimpleDbStore<DbPrimaryClientKey, DbPrimaryClient> {
  return txn.store<DbPrimaryClientKey, DbPrimaryClient>(DbPrimaryClient.store);
}

/**
 * Helper to get a typed SimpleDbStore for the client metadata object store.
 */
function clientMetadataStore(
  txn: SimpleDbTransaction
): SimpleDbStore<DbClientMetadataKey, DbClientMetadata> {
  return txn.store<DbClientMetadataKey, DbClientMetadata>(
    DbClientMetadata.store
  );
}

/** Provides LRU functionality for IndexedDB persistence. */
export class IndexedDbLruDelegate implements ReferenceDelegate, LruDelegate {
  private inMemoryPins: ReferenceSet | null = null;

  readonly garbageCollector: LruGarbageCollector;

  constructor(private readonly db: IndexedDbPersistence, params: LruParams) {
    this.garbageCollector = new LruGarbageCollector(this, params);
  }

  getSequenceNumberCount(
    txn: PersistenceTransaction
  ): PersistencePromise<number> {
    const docCountPromise = this.orphanedDocmentCount(txn);
    const targetCountPromise = this.db.getTargetCache().getTargetCount(txn);
    return targetCountPromise.next(targetCount =>
      docCountPromise.next(docCount => targetCount + docCount)
    );
  }

  private orphanedDocmentCount(
    txn: PersistenceTransaction
  ): PersistencePromise<number> {
    let orphanedCount = 0;
    return this.forEachOrphanedDocumentSequenceNumber(txn, _ => {
      orphanedCount++;
    }).next(() => orphanedCount);
  }

  forEachTarget(
    txn: PersistenceTransaction,
    f: (q: TargetData) => void
  ): PersistencePromise<void> {
    return this.db.getTargetCache().forEachTarget(txn, f);
  }

  forEachOrphanedDocumentSequenceNumber(
    txn: PersistenceTransaction,
    f: (sequenceNumber: ListenSequenceNumber) => void
  ): PersistencePromise<void> {
    return this.forEachOrphanedDocument(txn, (docKey, sequenceNumber) =>
      f(sequenceNumber)
    );
  }

  setInMemoryPins(inMemoryPins: ReferenceSet): void {
    this.inMemoryPins = inMemoryPins;
  }

  addReference(
    txn: PersistenceTransaction,
    key: DocumentKey
  ): PersistencePromise<void> {
    return writeSentinelKey(txn, key);
  }

  removeReference(
    txn: PersistenceTransaction,
    key: DocumentKey
  ): PersistencePromise<void> {
    return writeSentinelKey(txn, key);
  }

  removeTargets(
    txn: PersistenceTransaction,
    upperBound: ListenSequenceNumber,
    activeTargetIds: ActiveTargets
  ): PersistencePromise<number> {
    return this.db
      .getTargetCache()
      .removeTargets(txn, upperBound, activeTargetIds);
  }

  removeMutationReference(
    txn: PersistenceTransaction,
    key: DocumentKey
  ): PersistencePromise<void> {
    return writeSentinelKey(txn, key);
  }

  /**
   * Returns true if anything would prevent this document from being garbage
   * collected, given that the document in question is not present in any
   * targets and has a sequence number less than or equal to the upper bound for
   * the collection run.
   */
  private isPinned(
    txn: PersistenceTransaction,
    docKey: DocumentKey
  ): PersistencePromise<boolean> {
    if (this.inMemoryPins!.containsKey(docKey)) {
      return PersistencePromise.resolve<boolean>(true);
    } else {
      return mutationQueuesContainKey(txn, docKey);
    }
  }

  removeOrphanedDocuments(
    txn: PersistenceTransaction,
    upperBound: ListenSequenceNumber
  ): PersistencePromise<number> {
    const documentCache = this.db.getRemoteDocumentCache();
    const changeBuffer = documentCache.newChangeBuffer();

    const promises: Array<PersistencePromise<void>> = [];
    let documentCount = 0;

    const iteration = this.forEachOrphanedDocument(
      txn,
      (docKey, sequenceNumber) => {
        if (sequenceNumber <= upperBound) {
          const p = this.isPinned(txn, docKey).next(isPinned => {
            if (!isPinned) {
              documentCount++;
              // Our size accounting requires us to read all documents before
              // removing them.
              return changeBuffer.getEntry(txn, docKey).next(() => {
                changeBuffer.removeEntry(docKey);
                return documentTargetStore(txn).delete(sentinelKey(docKey));
              });
            }
          });
          promises.push(p);
        }
      }
    );

    return iteration
      .next(() => PersistencePromise.waitFor(promises))
      .next(() => changeBuffer.apply(txn))
      .next(() => documentCount);
  }

  removeTarget(
    txn: PersistenceTransaction,
    targetData: TargetData
  ): PersistencePromise<void> {
    const updated = targetData.withSequenceNumber(txn.currentSequenceNumber);
    return this.db.getTargetCache().updateTargetData(txn, updated);
  }

  updateLimboDocument(
    txn: PersistenceTransaction,
    key: DocumentKey
  ): PersistencePromise<void> {
    return writeSentinelKey(txn, key);
  }

  /**
   * Call provided function for each document in the cache that is 'orphaned'. Orphaned
   * means not a part of any target, so the only entry in the target-document index for
   * that document will be the sentinel row (targetId 0), which will also have the sequence
   * number for the last time the document was accessed.
   */
  private forEachOrphanedDocument(
    txn: PersistenceTransaction,
    f: (docKey: DocumentKey, sequenceNumber: ListenSequenceNumber) => void
  ): PersistencePromise<void> {
    const store = documentTargetStore(txn);
    let nextToReport: ListenSequenceNumber = ListenSequence.INVALID;
    let nextPath: EncodedResourcePath;
    return store
      .iterate(
        {
          index: DbTargetDocument.documentTargetsIndex
        },
        ([targetId, docKey], { path, sequenceNumber }) => {
          if (targetId === 0) {
            // if nextToReport is valid, report it, this is a new key so the
            // last one must not be a member of any targets.
            if (nextToReport !== ListenSequence.INVALID) {
              f(new DocumentKey(decodeResourcePath(nextPath)), nextToReport);
            }
            // set nextToReport to be this sequence number. It's the next one we
            // might report, if we don't find any targets for this document.
            // Note that the sequence number must be defined when the targetId
            // is 0.
            nextToReport = sequenceNumber!;
            nextPath = path;
          } else {
            // set nextToReport to be invalid, we know we don't need to report
            // this one since we found a target for it.
            nextToReport = ListenSequence.INVALID;
          }
        }
      )
      .next(() => {
        // Since we report sequence numbers after getting to the next key, we
        // need to check if the last key we iterated over was an orphaned
        // document and report it.
        if (nextToReport !== ListenSequence.INVALID) {
          f(new DocumentKey(decodeResourcePath(nextPath)), nextToReport);
        }
      });
  }

  getCacheSize(txn: PersistenceTransaction): PersistencePromise<number> {
    return this.db.getRemoteDocumentCache().getSize(txn);
  }
}

function sentinelKey(key: DocumentKey): [TargetId, EncodedResourcePath] {
  return [0, encodeResourcePath(key.path)];
}

/**
 * @return A value suitable for writing a sentinel row in the target-document
 * store.
 */
function sentinelRow(
  key: DocumentKey,
  sequenceNumber: ListenSequenceNumber
): DbTargetDocument {
  return new DbTargetDocument(0, encodeResourcePath(key.path), sequenceNumber);
}

function writeSentinelKey(
  txn: PersistenceTransaction,
  key: DocumentKey
): PersistencePromise<void> {
  return documentTargetStore(txn).put(
    sentinelRow(key, txn.currentSequenceNumber)
  );
}<|MERGE_RESOLUTION|>--- conflicted
+++ resolved
@@ -735,13 +735,8 @@
     return this._started;
   }
 
-<<<<<<< HEAD
   getMutationQueue(user: User): IndexedDbMutationQueue {
-    assert(
-=======
-  getMutationQueue(user: User): MutationQueue {
     debugAssert(
->>>>>>> a789d74b
       this.started,
       'Cannot initialize MutationQueue before persistence is started.'
     );
