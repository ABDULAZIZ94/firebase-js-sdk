/**
 * @license
 * Copyright 2017 Google LLC
 *
 * Licensed under the Apache License, Version 2.0 (the "License");
 * you may not use this file except in compliance with the License.
 * You may obtain a copy of the License at
 *
 *   http://www.apache.org/licenses/LICENSE-2.0
 *
 * Unless required by applicable law or agreed to in writing, software
 * distributed under the License is distributed on an "AS IS" BASIS,
 * WITHOUT WARRANTIES OR CONDITIONS OF ANY KIND, either express or implied.
 * See the License for the specific language governing permissions and
 * limitations under the License.
 */

import { ParsedSetData, ParsedUpdateData } from '../api/user_data_reader';
import { documentVersionMap } from '../model/collections';
import { Document, MaybeDocument, NoDocument } from '../model/document';

import { DocumentKey } from '../model/document_key';
import {
  DeleteMutation,
  Mutation,
  Precondition,
  VerifyMutation
} from '../model/mutation';
<<<<<<< HEAD
import {
  Datastore,
  invokeBatchGetDocumentsRpc,
  invokeCommitRpc
} from '../remote/datastore';
import { fail, debugAssert } from '../util/assert';
=======
import { Datastore } from '../remote/datastore';
import { debugAssert, fail } from '../util/assert';
>>>>>>> d92d67b2
import { Code, FirestoreError } from '../util/error';
import { SnapshotVersion } from './snapshot_version';

/**
 * Internal transaction object responsible for accumulating the mutations to
 * perform and the base versions for any documents read.
 */
export class Transaction {
  // The version of each document that was read during this transaction.
  private readVersions = documentVersionMap();
  private mutations: Mutation[] = [];
  private committed = false;

  /**
   * A deferred usage error that occurred previously in this transaction that
   * will cause the transaction to fail once it actually commits.
   */
  private lastWriteError: FirestoreError | null = null;

  /**
   * Set of documents that have been written in the transaction.
   *
   * When there's more than one write to the same key in a transaction, any
   * writes after the first are handled differently.
   */
  private writtenDocs: Set<DocumentKey> = new Set();

  constructor(private datastore: Datastore) {}

  async lookup(keys: DocumentKey[]): Promise<MaybeDocument[]> {
    this.ensureCommitNotCalled();

    if (this.mutations.length > 0) {
      throw new FirestoreError(
        Code.INVALID_ARGUMENT,
        'Firestore transactions require all reads to be executed before all writes.'
      );
    }
    const docs = await invokeBatchGetDocumentsRpc(this.datastore, keys);
    docs.forEach(doc => {
      if (doc instanceof NoDocument || doc instanceof Document) {
        this.recordVersion(doc);
      } else {
        fail('Document in a transaction was a ' + doc.constructor.name);
      }
    });
    return docs;
  }

  set(key: DocumentKey, data: ParsedSetData): void {
    this.write(data.toMutations(key, this.precondition(key)));
    this.writtenDocs.add(key);
  }

  update(key: DocumentKey, data: ParsedUpdateData): void {
    try {
      this.write(data.toMutations(key, this.preconditionForUpdate(key)));
    } catch (e) {
      this.lastWriteError = e;
    }
    this.writtenDocs.add(key);
  }

  delete(key: DocumentKey): void {
    this.write([new DeleteMutation(key, this.precondition(key))]);
    this.writtenDocs.add(key);
  }

  async commit(): Promise<void> {
    this.ensureCommitNotCalled();

    if (this.lastWriteError) {
      throw this.lastWriteError;
    }
    let unwritten = this.readVersions;
    // For each mutation, note that the doc was written.
    this.mutations.forEach(mutation => {
      unwritten = unwritten.remove(mutation.key);
    });
    // For each document that was read but not written to, we want to perform
    // a `verify` operation.
    unwritten.forEach((key, _version) => {
      this.mutations.push(new VerifyMutation(key, this.precondition(key)));
    });
    await invokeCommitRpc(this.datastore, this.mutations);
    this.committed = true;
  }

  private recordVersion(doc: MaybeDocument): void {
    let docVersion: SnapshotVersion;

    if (doc instanceof Document) {
      docVersion = doc.version;
    } else if (doc instanceof NoDocument) {
      // For deleted docs, we must use baseVersion 0 when we overwrite them.
      docVersion = SnapshotVersion.min();
    } else {
      throw fail('Document in a transaction was a ' + doc.constructor.name);
    }

    const existingVersion = this.readVersions.get(doc.key);
    if (existingVersion !== null) {
      if (!docVersion.isEqual(existingVersion)) {
        // This transaction will fail no matter what.
        throw new FirestoreError(
          Code.ABORTED,
          'Document version changed between two reads.'
        );
      }
    } else {
      this.readVersions = this.readVersions.insert(doc.key, docVersion);
    }
  }

  /**
   * Returns the version of this document when it was read in this transaction,
   * as a precondition, or no precondition if it was not read.
   */
  private precondition(key: DocumentKey): Precondition {
    const version = this.readVersions.get(key);
    if (!this.writtenDocs.has(key) && version) {
      return Precondition.updateTime(version);
    } else {
      return Precondition.none();
    }
  }

  /**
   * Returns the precondition for a document if the operation is an update.
   */
  private preconditionForUpdate(key: DocumentKey): Precondition {
    const version = this.readVersions.get(key);
    // The first time a document is written, we want to take into account the
    // read time and existence
    if (!this.writtenDocs.has(key) && version) {
      if (version.isEqual(SnapshotVersion.min())) {
        // The document doesn't exist, so fail the transaction.

        // This has to be validated locally because you can't send a
        // precondition that a document does not exist without changing the
        // semantics of the backend write to be an insert. This is the reverse
        // of what we want, since we want to assert that the document doesn't
        // exist but then send the update and have it fail. Since we can't
        // express that to the backend, we have to validate locally.

        // Note: this can change once we can send separate verify writes in the
        // transaction.
        throw new FirestoreError(
          Code.INVALID_ARGUMENT,
          "Can't update a document that doesn't exist."
        );
      }
      // Document exists, base precondition on document update time.
      return Precondition.updateTime(version);
    } else {
      // Document was not read, so we just use the preconditions for a blind
      // update.
      return Precondition.exists(true);
    }
  }

  private write(mutations: Mutation[]): void {
    this.ensureCommitNotCalled();
    this.mutations = this.mutations.concat(mutations);
  }

  private ensureCommitNotCalled(): void {
    debugAssert(
      !this.committed,
      'A transaction object cannot be used after its update callback has been invoked.'
    );
  }
}<|MERGE_RESOLUTION|>--- conflicted
+++ resolved
@@ -26,17 +26,12 @@
   Precondition,
   VerifyMutation
 } from '../model/mutation';
-<<<<<<< HEAD
 import {
   Datastore,
   invokeBatchGetDocumentsRpc,
   invokeCommitRpc
 } from '../remote/datastore';
 import { fail, debugAssert } from '../util/assert';
-=======
-import { Datastore } from '../remote/datastore';
-import { debugAssert, fail } from '../util/assert';
->>>>>>> d92d67b2
 import { Code, FirestoreError } from '../util/error';
 import { SnapshotVersion } from './snapshot_version';
 
